--- conflicted
+++ resolved
@@ -37,16 +37,6 @@
 
 
 
-<<<<<<< HEAD
-=======
-import numpy as np
-import scipy.linalg as la
-import scipy.sparse as spr
-
-from functools import reduce
-
-
->>>>>>> c20863eb
 class dlevelutils_tests(unittest.TestCase):
 
     # static variables declared here
@@ -348,19 +338,10 @@
         manualComposDOp.addHamTerm(1.1, [(0, op_01), (1, op_10)])
 
         # Gold matrix op
-<<<<<<< HEAD
         goldMatOp = 5.6 * krx(np.array([[1, 0], [0, 0]], dtype=complex), np.eye(d))
         goldMatOp += 5.6 * krx(np.array([[0, 0], [0, 1]]), np.array([[1, 0], [0, 0]]))
         goldMatOp += 1.1 * krx(np.array([[0, 0], [1, 0]]), np.array([[0, 1], [0, 0]]))
         goldMatOp += 1.1 * krx(np.array([[0, 1], [0, 0]]), np.array([[0, 0], [1, 0]]))
-=======
-        goldMatOp =  5.6*np.kron( np.array([[1,0],[0,0]],dtype=complex) , np.eye(d) )
-        goldMatOp += 5.6*np.kron( np.array([[0,0],[0,1]]) , np.array([[1,0],[0,0]]) )
-        goldMatOp += 1.1*np.kron( np.array([[0,0],[1,0]]) , np.array([[0,1],[0,0]]) )
-        goldMatOp += 1.1*np.kron( np.array([[0,1],[0,0]]) , np.array([[0,0],[1,0]]) )
-
-
->>>>>>> c20863eb
 
         # *** Now do with the QASM-builder ***
         stringStream1 = StringIO(filecontents1)
